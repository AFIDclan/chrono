--- conflicted
+++ resolved
@@ -219,12 +219,7 @@
     if (shapeA->Type() == ChCollisionShape::Type::BOX && shapeB->Type() == ChCollisionShape::Type::BOX) {
         nC = box_box(shapeA->A(), shapeA->R(), shapeA->Box(), shapeB->A(), shapeB->R(), shapeB->Box(), ct_norm,
                      ct_depth, ct_pt1, ct_pt2, ct_eff_rad);
-<<<<<<< HEAD
-        return true;
-=======
-        //// TODO: Change to true when this is implemented
-        return false;
->>>>>>> 563c0ff1
+        return true;
     }
 
     // Contact could not be checked using this CD algorithm
@@ -998,11 +993,7 @@
     real t[2];
 
     for (int i = 0; i < 2; i++) {
-<<<<<<< HEAD
-        uint code = snap_to_box(hdims, locs[i]);
-=======
         /*uint code =*/ snap_to_box(hdims, locs[i]);
->>>>>>> 563c0ff1
         t[i] = Clamp(Dot(locs[i] - c, a), -hlen, hlen);
     }
 
@@ -1065,11 +1056,7 @@
         *(pt1 + j) = TransformLocalToParent(pos1, rot1, boxPoint);
         *(pt2 + j) = TransformLocalToParent(pos1, rot1, cylPoint);
         *(eff_radius + j) = 0.1;
-<<<<<<< HEAD
         /// radius;
-=======
-        ///radius;
->>>>>>> 563c0ff1
 
         j++;
     }
