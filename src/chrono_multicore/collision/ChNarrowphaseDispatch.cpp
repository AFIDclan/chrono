// =============================================================================
// PROJECT CHRONO - http://projectchrono.org
//
// Copyright (c) 2016 projectchrono.org
// All rights reserved.
//
// Use of this source code is governed by a BSD-style license that can be found
// in the LICENSE file at the top level of the distribution and at
// http://projectchrono.org/license-chrono.txt.
//
// =============================================================================
// Authors: Hammad Mazhar, Radu Serban
// =============================================================================

#include <algorithm>
#include <climits>

#include "chrono/collision/ChCollisionModel.h"
#include "chrono/collision/ChCollisionInfo.h"

#include "chrono_multicore/math/ChMulticoreMath.h"
#include "chrono_multicore/collision/ChCollision.h"
#include "chrono_multicore/collision/ChNarrowphaseUtils.h"
#include "chrono_multicore/collision/ChBroadphaseUtils.h"
#include "chrono_multicore/collision/ChNarrowphaseMPR.h"
#include "chrono_multicore/collision/ChNarrowphaseR.h"

#include "chrono_multicore/physics/Ch3DOFContainer.h"

#include <thrust/remove.h>
#include <thrust/sort.h>
#include <thrust/transform_reduce.h>
#include <thrust/count.h>
#include <thrust/iterator/constant_iterator.h>

namespace chrono {
namespace collision {

void ChCNarrowphaseDispatch::ClearContacts() {
    // Return now if no potential collisions.
    if (num_potential_rigid_contacts == 0) {
        data_manager->host_data.norm_rigid_rigid.resize(0);
        data_manager->host_data.cpta_rigid_rigid.resize(0);
        data_manager->host_data.cptb_rigid_rigid.resize(0);
        data_manager->host_data.dpth_rigid_rigid.resize(0);
        data_manager->host_data.erad_rigid_rigid.resize(0);
        data_manager->host_data.bids_rigid_rigid.resize(0);
    }
}

void ChCNarrowphaseDispatch::ProcessRigids() {
    //======== Indexing variables and other information
    num_potential_rigid_contacts = data_manager->num_rigid_contacts;
    num_potential_rigid_fluid_contacts = data_manager->num_rigid_fluid_contacts;
    num_potential_fluid_contacts = data_manager->num_fluid_contacts;
    narrowphase_algorithm = data_manager->settings.collision.narrowphase_algorithm;
    collision_envelope = data_manager->settings.collision.collision_envelope;
    ClearContacts();
    // Transform Rigid body shapes to global coordinate system
    PreprocessLocalToParent();

    if (num_potential_rigid_contacts != 0) {
        DispatchRigid();
    }
    if (data_manager->num_fluid_bodies != 0) {
        DispatchRigidFluid();
    }
    if (data_manager->num_fea_tets != 0) {
        DispatchRigidTet();
    }
}

int ChCNarrowphaseDispatch::PreprocessCount() {
    // Set the number of potential contact points for each collision pair
    contact_index.resize(num_potential_rigid_contacts + 1);
    contact_index[num_potential_rigid_contacts] = 0;

    if (narrowphase_algorithm == NarrowPhaseType::NARROWPHASE_MPR) {
        // MPR always reports at most one contact per pair.
        Thrust_Fill(contact_index, 1);
    } else {
        // NarrowphaseR (and hence the hybrid algorithms) may produce different number
        // of contacts per pair, depending on the interacting shapes:
        //   - an interaction involving a sphere can produce at most one contact
        //   - an interaction involving a capsule can produce up to two contacts
        //   - a box-box interaction can produce up to 8 contacts

        // shape type (per shape)
        const shape_type* obj_data_T = data_manager->shape_data.typ_rigid.data();
        // encoded shape IDs (per collision pair)
        const long long* pair_shapeIDs = data_manager->host_data.pair_shapeIDs.data();

#pragma omp parallel for
        for (int index = 0; index < (signed)num_potential_rigid_contacts; index++) {
            // Identify the two candidate shapes and get their types.
            vec2 pair = I2(int(pair_shapeIDs[index] >> 32), int(pair_shapeIDs[index] & 0xffffffff));
            shape_type type1 = obj_data_T[pair.x];
            shape_type type2 = obj_data_T[pair.y];

            // Set the maximum number of possible contacts for this particular pair
            if (type1 == ChCollisionShape::Type::SPHERE || type2 == ChCollisionShape::Type::SPHERE) {
                contact_index[index] = 1;
            } else if (type1 == ChCollisionShape::Type::CAPSULE || type2 == ChCollisionShape::Type::CAPSULE) {
                contact_index[index] = 2;
            } else if (type1 == ChCollisionShape::Type::CYLSHELL || type2 == ChCollisionShape::Type::CYLSHELL) {
                contact_index[index] = 2;
<<<<<<< HEAD
            } else if (type1 == ChCollisionShape::Type::BOX && type2 == ChCollisionShape::Type::BOX) {
                contact_index[index] = 8;
=======
                ////} else if (type1 == BOX && type2 == BOX) {
                ////  contact_index[index] = 8;
>>>>>>> 563c0ff1
            } else {
                contact_index[index] = 1;
            }
        }
    }

    // Calculate total number of potential contacts
    int num_potentialContacts = thrust::reduce(THRUST_PAR contact_index.begin(), contact_index.end());

    // Expand vector of shape IDs into contact_shapeIDs:
    // Replicate pair_shapeIDs[i] contact_index[i] times, for each potential contact for the collision pair 'i'
    data_manager->host_data.contact_shapeIDs.resize(num_potentialContacts);
    Thrust_Expand(contact_index.begin(), contact_index.end() - 1, data_manager->host_data.pair_shapeIDs.begin(),
                  data_manager->host_data.contact_shapeIDs.begin());

    // Set start index for the potential contacts for each collision pair
    Thrust_Exclusive_Scan(contact_index);
    assert(num_potentialContacts == contact_index.back());

    // Return total number of potential contacts
    return num_potentialContacts;
}

void ChCNarrowphaseDispatch::PreprocessLocalToParent() {
    LOG(TRACE) << "ChCNarrowphaseDispatch::PreprocessLocalToParent()";
    uint num_shapes = data_manager->num_rigid_shapes;

    const custom_vector<int>& obj_data_T = data_manager->shape_data.typ_rigid;
    const custom_vector<real3>& obj_data_A = data_manager->shape_data.ObA_rigid;
    const custom_vector<quaternion>& obj_data_R = data_manager->shape_data.ObR_rigid;
    const custom_vector<uint>& obj_data_ID = data_manager->shape_data.id_rigid;

    const custom_vector<real3>& body_pos = data_manager->host_data.pos_rigid;
    const custom_vector<quaternion>& body_rot = data_manager->host_data.rot_rigid;

    data_manager->shape_data.obj_data_A_global.resize(num_shapes);

    data_manager->shape_data.obj_data_R_global.resize(num_shapes);
    data_manager->shape_data.triangle_global.resize(data_manager->shape_data.triangle_rigid.size());

#pragma omp parallel for
    for (int index = 0; index < (signed)num_shapes; index++) {
        shape_type T = obj_data_T[index];

        // Get the identifier for the object associated with this collision shape
        uint ID = obj_data_ID[index];
        if (ID == UINT_MAX)
            continue;

        real3 pos = body_pos[ID];       // Get the global object position
        quaternion rot = body_rot[ID];  // Get the global object rotation

        data_manager->shape_data.obj_data_A_global[index] = TransformLocalToParent(pos, rot, obj_data_A[index]);
        if (T == ChCollisionShape::Type::TRIANGLE) {
            int start = data_manager->shape_data.start_rigid[index];
            data_manager->shape_data.triangle_global[start + 0] =
                TransformLocalToParent(pos, rot, data_manager->shape_data.triangle_rigid[start + 0]);
            data_manager->shape_data.triangle_global[start + 1] =
                TransformLocalToParent(pos, rot, data_manager->shape_data.triangle_rigid[start + 1]);
            data_manager->shape_data.triangle_global[start + 2] =
                TransformLocalToParent(pos, rot, data_manager->shape_data.triangle_rigid[start + 2]);
        }
        data_manager->shape_data.obj_data_R_global[index] = Mult(rot, obj_data_R[index]);
    }
}

void ChCNarrowphaseDispatch::Dispatch_Init(uint index,
                                           uint& icoll,
                                           uint& ID_A,
                                           uint& ID_B,
                                           ConvexShape* shapeA,
                                           ConvexShape* shapeB) {
    const custom_vector<uint>& obj_data_ID = data_manager->shape_data.id_rigid;
    const custom_vector<long long>& pair_shapeIDs = data_manager->host_data.pair_shapeIDs;

    // Unpack the identifiers for the two shapes involved in this collision
    long long p = pair_shapeIDs[index];
    vec2 pair = I2(int(p >> 32), int(p & 0xffffffff)); 

    ID_A = obj_data_ID[pair.x];
    ID_B = obj_data_ID[pair.y];  // Get the identifiers of the two associated objects (bodies)

    shapeA->index = pair.x;
    shapeB->index = pair.y;

    shapeA->data = &data_manager->shape_data;
    shapeB->data = &data_manager->shape_data;

    //// TODO: what is the best way to dispatch this?
    icoll = contact_index[index];
}

void ChCNarrowphaseDispatch::Dispatch_Finalize(uint icoll, uint ID_A, uint ID_B, int nC) {
    custom_vector<vec2>& body_ids = data_manager->host_data.bids_rigid_rigid;

    // Mark the active contacts and set their body IDs
    for (int i = 0; i < nC; i++) {
        contact_rigid_active[icoll + i] = true;
        body_ids[icoll + i] = I2(ID_A, ID_B);
    }
}

void ChCNarrowphaseDispatch::DispatchMPR() {
    custom_vector<real3>& norm = data_manager->host_data.norm_rigid_rigid;
    custom_vector<real3>& ptA = data_manager->host_data.cpta_rigid_rigid;
    custom_vector<real3>& ptB = data_manager->host_data.cptb_rigid_rigid;
    custom_vector<real>& contactDepth = data_manager->host_data.dpth_rigid_rigid;
    custom_vector<real>& effective_radius = data_manager->host_data.erad_rigid_rigid;

    ConvexShape shapeA;
    ConvexShape shapeB;

    double default_eff_radius = ChCollisionInfo::GetDefaultEffectiveCurvatureRadius();

#pragma omp parallel for private(shapeA, shapeB)
    for (int index = 0; index < (signed)num_potential_rigid_contacts; index++) {
        uint ID_A, ID_B, icoll;

        Dispatch_Init(index, icoll, ID_A, ID_B, &shapeA, &shapeB);

        if (MPRCollision(&shapeA, &shapeB, collision_envelope, norm[icoll], ptA[icoll], ptB[icoll],
                         contactDepth[icoll])) {
            effective_radius[icoll] = default_eff_radius;
            // The number of contacts reported by MPR is always 1.
            Dispatch_Finalize(icoll, ID_A, ID_B, 1);
        }
    }
}

void ChCNarrowphaseDispatch::DispatchR() {
    real3* norm = data_manager->host_data.norm_rigid_rigid.data();
    real3* ptA = data_manager->host_data.cpta_rigid_rigid.data();
    real3* ptB = data_manager->host_data.cptb_rigid_rigid.data();
    real* contactDepth = data_manager->host_data.dpth_rigid_rigid.data();
    real* effective_radius = data_manager->host_data.erad_rigid_rigid.data();

    ConvexShape shapeA;
    ConvexShape shapeB;

#pragma omp parallel for private(shapeA, shapeB)
    for (int index = 0; index < (signed)num_potential_rigid_contacts; index++) {
        uint ID_A, ID_B, icoll;

        int nC;

        Dispatch_Init(index, icoll, ID_A, ID_B, &shapeA, &shapeB);

        if (RCollision(&shapeA, &shapeB, 2 * collision_envelope, &norm[icoll], &ptA[icoll], &ptB[icoll],
                       &contactDepth[icoll], &effective_radius[icoll], nC)) {
            Dispatch_Finalize(icoll, ID_A, ID_B, nC);
        }
    }
}

void ChCNarrowphaseDispatch::DispatchHybridMPR() {
    real3* norm = data_manager->host_data.norm_rigid_rigid.data();
    real3* ptA = data_manager->host_data.cpta_rigid_rigid.data();
    real3* ptB = data_manager->host_data.cptb_rigid_rigid.data();
    real* contactDepth = data_manager->host_data.dpth_rigid_rigid.data();
    real* effective_radius = data_manager->host_data.erad_rigid_rigid.data();

    ConvexShape shapeA;
    ConvexShape shapeB;

    double default_eff_radius = ChCollisionInfo::GetDefaultEffectiveCurvatureRadius();

#pragma omp parallel for private(shapeA, shapeB)
    for (int index = 0; index < (signed)num_potential_rigid_contacts; index++) {
        uint ID_A, ID_B, icoll;

        int nC;

        Dispatch_Init(index, icoll, ID_A, ID_B, &shapeA, &shapeB);

        if (RCollision(&shapeA, &shapeB, 2 * collision_envelope, &norm[icoll], &ptA[icoll], &ptB[icoll],
                       &contactDepth[icoll], &effective_radius[icoll], nC)) {
            Dispatch_Finalize(icoll, ID_A, ID_B, nC);
        } else if (MPRCollision(&shapeA, &shapeB, collision_envelope, norm[icoll], ptA[icoll], ptB[icoll],
                                contactDepth[icoll])) {
            effective_radius[icoll] = default_eff_radius;
            Dispatch_Finalize(icoll, ID_A, ID_B, 1);
        }
        // delete shapeA;
        // delete shapeB;
    }
}

void ChCNarrowphaseDispatch::DispatchRigid() {
    LOG(TRACE) << "ChCNarrowphaseDispatch::DispatchRigid() S";
    custom_vector<real3>& norm_data = data_manager->host_data.norm_rigid_rigid;
    custom_vector<real3>& cpta_data = data_manager->host_data.cpta_rigid_rigid;
    custom_vector<real3>& cptb_data = data_manager->host_data.cptb_rigid_rigid;
    custom_vector<real>& dpth_data = data_manager->host_data.dpth_rigid_rigid;
    custom_vector<real>& erad_data = data_manager->host_data.erad_rigid_rigid;
    custom_vector<vec2>& bids_data = data_manager->host_data.bids_rigid_rigid;
    custom_vector<long long>& contact_shapeIDs = data_manager->host_data.contact_shapeIDs;
    uint& num_rigid_contacts = data_manager->num_rigid_contacts;

    // Set maximum possible number of contacts for each potential collision
    // (depending on the narrowphase algorithm and on the types of shapes in
    // potential collision) and calculate the total number of potential contacts.
    int num_potentialContacts = PreprocessCount();

    // Create storage to hold maximum number of contacts in worse case
    norm_data.resize(num_potentialContacts);
    cpta_data.resize(num_potentialContacts);
    cptb_data.resize(num_potentialContacts);
    dpth_data.resize(num_potentialContacts);
    erad_data.resize(num_potentialContacts);
    bids_data.resize(num_potentialContacts);

    // These flags will keep track of which potential contacts are actually active
    // (as decided by the narrowphase algorithm).
    contact_rigid_active.resize(num_potentialContacts);
    thrust::fill(contact_rigid_active.begin(), contact_rigid_active.end(), false);

    switch (narrowphase_algorithm) {
        case NarrowPhaseType::NARROWPHASE_MPR:
            DispatchMPR();
            break;
        case NarrowPhaseType::NARROWPHASE_R:
            DispatchR();
            break;
        case NarrowPhaseType::NARROWPHASE_HYBRID_MPR:
            DispatchHybridMPR();
            break;
    }

    // Calculate total number of actual (active) contacts 
    num_rigid_contacts = (uint)Thrust_Count(contact_rigid_active, 1);

    // Remove elements corresponding to inactive contacts. We do this in one step,
    // using zip iterators and removing all entries for which contact_active is 'false'.
    thrust::remove_if(THRUST_PAR
        thrust::make_zip_iterator(thrust::make_tuple(norm_data.begin(), cpta_data.begin(), cptb_data.begin(),
                                                     dpth_data.begin(), erad_data.begin(), bids_data.begin(),
                                                     contact_shapeIDs.begin())),
        thrust::make_zip_iterator(thrust::make_tuple(norm_data.end(), cpta_data.end(), cptb_data.end(), dpth_data.end(),
                                                     erad_data.end(), bids_data.end(), contact_shapeIDs.end())),
        contact_rigid_active.begin(), thrust::logical_not<bool>());

    // Resize all lists so that we don't access invalid contacts
    norm_data.resize(num_rigid_contacts);
    cpta_data.resize(num_rigid_contacts);
    cptb_data.resize(num_rigid_contacts);
    dpth_data.resize(num_rigid_contacts);
    erad_data.resize(num_rigid_contacts);
    bids_data.resize(num_rigid_contacts);
    contact_shapeIDs.resize(num_rigid_contacts);
    LOG(TRACE) << "ChCNarrowphaseDispatch::DispatchRigid() E " << num_rigid_contacts;
}

void ChCNarrowphaseDispatch::DispatchRigidFluid() {
    LOG(TRACE) << "ChCNarrowphaseDispatch::DispatchRigidFluid() S";

    RigidSphereContact(data_manager->node_container->kernel_radius,   //
                       data_manager->num_fluid_bodies,                //
                       data_manager->host_data.sorted_pos_3dof,       //
                       data_manager->node_container->family,          //
                       data_manager->host_data.norm_rigid_fluid,      //
                       data_manager->host_data.cpta_rigid_fluid,      //
                       data_manager->host_data.dpth_rigid_fluid,      //
                       data_manager->host_data.neighbor_rigid_fluid,  //
                       data_manager->host_data.c_counts_rigid_fluid,  //
                       data_manager->num_rigid_fluid_contacts);

    LOG(TRACE) << "ChCNarrowphaseDispatch::DispatchRigidFluid() E " << data_manager->num_rigid_fluid_contacts;
}

inline int GridCoord(real x, real inv_bin_edge, real minimum) {
    real l = x - minimum;
    int c = (int)Round(l * inv_bin_edge);
    return c;
}

inline int GridHash(int x, int y, int z, const vec3& bins_per_axis) {
    return ((z * bins_per_axis.y) * bins_per_axis.x) + (y * bins_per_axis.x) + x;
}

void ChCNarrowphaseDispatch::SphereSphereContact(const int num_fluid_bodies,
                                                 const int body_offset,
                                                 const real radius,
                                                 const real collision_envelope,
                                                 const real3& min_bounding_point,
                                                 const real3& max_bounding_point,
                                                 const custom_vector<real3>& pos_fluid,
                                                 const custom_vector<real3>& vel_fluid,
                                                 custom_vector<real3>& sorted_pos_fluid,
                                                 custom_vector<real3>& sorted_vel_fluid,
                                                 DynamicVector<real>& v,
                                                 custom_vector<int>& neighbor_fluid_fluid,
                                                 custom_vector<int>& contact_counts,
                                                 custom_vector<int>& particle_indices,
                                                 custom_vector<int>& reverse_mapping,
                                                 vec3& bins_per_axis,
                                                 uint& num_fluid_contacts) {
    const real radius_envelope = radius + collision_envelope;
    const real radius_squared = radius_envelope * radius_envelope;

    real3 diag = max_bounding_point - min_bounding_point;
    bins_per_axis = vec3(diag / (radius_envelope * 2));
    real inv_bin_edge = real(1.0) / (radius_envelope * 2);
    size_t grid_size = bins_per_axis.x * bins_per_axis.y * bins_per_axis.z;

    //====================================
    neighbor_fluid_fluid.resize(num_fluid_bodies * max_neighbors);
    contact_counts.resize(num_fluid_bodies);
    particle_indices.resize(num_fluid_bodies);
    reverse_mapping.resize(num_fluid_bodies);
    ff_bin_ids.resize(num_fluid_bodies);
    //====================================
    sorted_pos_fluid.resize(num_fluid_bodies);
    sorted_vel_fluid.resize(num_fluid_bodies);
    //====================================
    ff_bin_starts.resize(grid_size);
    ff_bin_ends.resize(grid_size);
    //====================================
    Thrust_Fill(ff_bin_starts, 0);
    Thrust_Fill(ff_bin_ends, 0);
    Thrust_Fill(contact_counts, 0);
    Thrust_Fill(neighbor_fluid_fluid, 0);
//====================================

#pragma omp parallel for
    for (int i = 0; i < num_fluid_bodies; i++) {
        real3 p = pos_fluid[i];
        ff_bin_ids[i] = GridHash(GridCoord(p.x, inv_bin_edge, min_bounding_point.x),
                                 GridCoord(p.y, inv_bin_edge, min_bounding_point.y),
                                 GridCoord(p.z, inv_bin_edge, min_bounding_point.z), bins_per_axis);
        particle_indices[i] = i;
    }

    Thrust_Sort_By_Key(ff_bin_ids, particle_indices);

#pragma omp parallel for
    for (int i = 0; i < num_fluid_bodies; i++) {
        int index = particle_indices[i];
        sorted_pos_fluid[i] = pos_fluid[index];
        sorted_vel_fluid[i] = vel_fluid[index];
        v[body_offset + i * 3 + 0] = vel_fluid[index].x;
        v[body_offset + i * 3 + 1] = vel_fluid[index].y;
        v[body_offset + i * 3 + 2] = vel_fluid[index].z;

        reverse_mapping[index] = i;

        int c = ff_bin_ids[i];
        if (i == 0) {
            ff_bin_starts[c] = i;
        } else {
            int p = ff_bin_ids[i - 1];
            if (c != p) {
                ff_bin_starts[c] = i;
                ff_bin_ends[p] = i;
            }
        }
        if (i == num_fluid_bodies - 1) {
            ff_bin_ends[c] = i + 1;
        }
    }

//#pragma omp parallel for
//    for (int i = 0; i < num_fluid_bodies; i++) {
//
//    }

#pragma omp parallel for
    for (int p = 0; p < num_fluid_bodies; p++) {
        real3 xi = sorted_pos_fluid[p];
        const int cx = GridCoord(xi.x, inv_bin_edge, min_bounding_point.x);
        const int cy = GridCoord(xi.y, inv_bin_edge, min_bounding_point.y);
        const int cz = GridCoord(xi.z, inv_bin_edge, min_bounding_point.z);

        int contact_count = 0;
        for (int k = cz - 1; k <= cz + 1; ++k) {
            for (int j = cy - 1; j <= cy + 1; ++j) {
                for (int i = cx - 1; i <= cx + 1; ++i) {
                    const int cellIndex = GridHash(i, j, k, bins_per_axis);
                    const int cellStart = ff_bin_starts[cellIndex];
                    const int cellEnd = ff_bin_ends[cellIndex];
                    for (int q = cellStart; q < cellEnd; ++q) {
                        // if (q == p) { continue; }  // disabled this so that we get self contact
                        const real3 xj = sorted_pos_fluid[q];
                        const real3 xij = xi - xj;
                        if (Dot(xij) < radius_squared) {
                            if (contact_count < max_neighbors) {
                                neighbor_fluid_fluid[p * max_neighbors + contact_count] = q;
                                ++contact_count;
                            }
                        }
                    }
                }
            }
        }
        contact_counts[p] = contact_count;
    }

    num_fluid_contacts = Thrust_Total(contact_counts);
}

void ChCNarrowphaseDispatch::DispatchFluid() {
    if (data_manager->num_fluid_bodies == 0) {
        return;
    }
    LOG(TRACE) << "ChCNarrowphaseDispatch::DispatchFluid() S";
    const custom_vector<real3>& pos_fluid = data_manager->host_data.pos_3dof;
    const real radius = data_manager->node_container->kernel_radius + data_manager->node_container->collision_envelope;

    real3& max_bounding_point = data_manager->measures.collision.ff_max_bounding_point;
    real3& min_bounding_point = data_manager->measures.collision.ff_min_bounding_point;

    SphereSphereContact(data_manager->num_fluid_bodies, data_manager->num_rigid_bodies * 6 + data_manager->num_shafts + data_manager->num_motors,
                        radius, data_manager->node_container->collision_envelope, min_bounding_point,
                        max_bounding_point, pos_fluid, data_manager->host_data.vel_3dof,
                        data_manager->host_data.sorted_pos_3dof, data_manager->host_data.sorted_vel_3dof,
                        data_manager->host_data.v, data_manager->host_data.neighbor_3dof_3dof,
                        data_manager->host_data.c_counts_3dof_3dof, data_manager->host_data.particle_indices_3dof,
                        data_manager->host_data.reverse_mapping_3dof, data_manager->measures.collision.ff_bins_per_axis,
                        data_manager->num_fluid_contacts);

    LOG(TRACE) << "ChCNarrowphaseDispatch::DispatchFluid() E " << data_manager->num_fluid_contacts;
}

void ChCNarrowphaseDispatch::DispatchRigidTet() {
    // Fluid is in the fluid bins already
    // determine if fluid and tet bin are the same
    // collide tet with fluid
    if (data_manager->num_fluid_bodies > 0) {
        LOG(TRACE) << "ChCNarrowphaseDispatch::DispatchMarkerTet() S";
        MarkerTetContact(data_manager->node_container->kernel_radius,  //
                         data_manager->num_fluid_bodies,               //
                         data_manager->host_data.sorted_pos_3dof,      //
                         data_manager->node_container->family,         //
                         data_manager->host_data.norm_marker_tet, data_manager->host_data.cptb_marker_tet,
                         data_manager->host_data.dpth_marker_tet, data_manager->host_data.neighbor_marker_tet,
                         data_manager->host_data.face_marker_tet, data_manager->host_data.c_counts_marker_tet,
                         data_manager->num_marker_tet_contacts);
        LOG(TRACE) << "ChCNarrowphaseDispatch::DispatchMarkerTet() E " << data_manager->num_marker_tet_contacts;
    }
    LOG(TRACE) << "ChCNarrowphaseDispatch::DispatchRigidTet() S";

    RigidTetContact(data_manager->host_data.norm_rigid_tet, data_manager->host_data.cpta_rigid_tet,
                    data_manager->host_data.cptb_rigid_tet, data_manager->host_data.dpth_rigid_tet,
                    data_manager->host_data.neighbor_rigid_tet, data_manager->host_data.face_rigid_tet,
                    data_manager->host_data.c_counts_rigid_tet, data_manager->num_rigid_tet_contacts);

    LOG(TRACE) << "ChCNarrowphaseDispatch::DispatchRigidTet() E " << data_manager->num_rigid_tet_contacts;

    LOG(TRACE) << "ChCNarrowphaseDispatch::DispatchRigidTetNode() S";
    RigidSphereContact(data_manager->fea_container->kernel_radius,       //
                       data_manager->num_fea_nodes,                      //
                       data_manager->host_data.pos_node_fea,             //
                       data_manager->fea_container->family,              //
                       data_manager->host_data.norm_rigid_tet_node,      //
                       data_manager->host_data.cpta_rigid_tet_node,      //
                       data_manager->host_data.dpth_rigid_tet_node,      //
                       data_manager->host_data.neighbor_rigid_tet_node,  //
                       data_manager->host_data.c_counts_rigid_tet_node,  //
                       data_manager->num_rigid_tet_node_contacts);
    LOG(TRACE) << "ChCNarrowphaseDispatch::DispatchRigidTetNode() E " << data_manager->num_rigid_tet_node_contacts;
}
//==================================================================================================================================

void ChCNarrowphaseDispatch::RigidSphereContact(const real sphere_radius,
                                                const int num_spheres,
                                                const custom_vector<real3>& pos_spheres,
                                                const short2& family,
                                                custom_vector<real3>& norm_rigid_sphere,
                                                custom_vector<real3>& cpta_rigid_sphere,
                                                custom_vector<real>& dpth_rigid_sphere,
                                                custom_vector<int>& neighbor_rigid_sphere,
                                                custom_vector<int>& contact_counts,
                                                uint& num_contacts) {
    real3 global_origin = data_manager->measures.collision.global_origin;
    vec3 bins_per_axis = data_manager->settings.collision.bins_per_axis;
    real3 inv_bin_size = data_manager->measures.collision.inv_bin_size;
    const custom_vector<short2>& fam_data = data_manager->shape_data.fam_rigid;
    const real radius = sphere_radius;

    uint total_bins = (bins_per_axis.x + 1) * (bins_per_axis.y + 1) * (bins_per_axis.z + 1);
    is_rigid_bin_active.resize(total_bins);

    Thrust_Fill(is_rigid_bin_active, 1000000000);
#pragma omp parallel for
    for (int index = 0; index < (signed)data_manager->measures.collision.number_of_bins_active; index++) {
        uint bin_number = data_manager->host_data.bin_number_out[index];
        if (bin_number < total_bins) {
            // printf("bin_number: %d\n", index, bin_number);
            is_rigid_bin_active[bin_number] = index;
        }
    }
    f_bin_intersections.resize(num_spheres + 1);
    f_bin_intersections[num_spheres] = 0;
    LOG(TRACE) << "ChCNarrowphaseDispatch::DispatchRigidSphere is_rigid_bin_active";
#pragma omp parallel for
    for (int p = 0; p < num_spheres; p++) {
        real3 pos_sphere = pos_spheres[p];
        vec3 gmin = HashMin(pos_sphere - real3(radius + collision_envelope) - global_origin, inv_bin_size);
        vec3 gmax = HashMax(pos_sphere + real3(radius + collision_envelope) - global_origin, inv_bin_size);
        f_bin_intersections[p] = (gmax.x - gmin.x + 1) * (gmax.y - gmin.y + 1) * (gmax.z - gmin.z + 1);
    }
    Thrust_Exclusive_Scan(f_bin_intersections);
    uint f_number_of_bin_intersections = f_bin_intersections.back();
    LOG(TRACE) << "ChCNarrowphaseDispatch::DispatchRigidSphere Thrust_Exclusive_Scan " << f_number_of_bin_intersections;
    f_bin_number.resize(f_number_of_bin_intersections);
    f_bin_number_out.resize(f_number_of_bin_intersections);
    f_bin_fluid_number.resize(f_number_of_bin_intersections);
    f_bin_start_index.resize(f_number_of_bin_intersections);

#pragma omp parallel for
    for (int p = 0; p < num_spheres; p++) {
        uint count = 0, i, j, k;
        real3 pos_sphere = pos_spheres[p];
        vec3 gmin = HashMin(pos_sphere - real3(radius + collision_envelope) - global_origin, inv_bin_size);
        vec3 gmax = HashMax(pos_sphere + real3(radius + collision_envelope) - global_origin, inv_bin_size);
        uint mInd = f_bin_intersections[p];
        for (i = (unsigned)gmin.x; i <= (unsigned)gmax.x; i++) {
            for (j = (unsigned)gmin.y; j <= (unsigned)gmax.y; j++) {
                for (k = (unsigned)gmin.z; k <= (unsigned)gmax.z; k++) {
                    f_bin_number[mInd + count] = Hash_Index(vec3(i, j, k), bins_per_axis);
                    f_bin_fluid_number[mInd + count] = p;
                    count++;
                }
            }
        }
    }
    LOG(TRACE) << "ChCNarrowphaseDispatch::DispatchRigidSphere Hash";
    Thrust_Sort_By_Key(f_bin_number, f_bin_fluid_number);
    f_number_of_bins_active = (int)(Run_Length_Encode(f_bin_number, f_bin_number_out, f_bin_start_index));

    f_bin_start_index.resize(f_number_of_bins_active + 1);
    f_bin_start_index[f_number_of_bins_active] = 0;
    Thrust_Exclusive_Scan(f_bin_start_index);
    custom_vector<uint> f_bin_num_contact(f_number_of_bins_active + 1);
    f_bin_num_contact[f_number_of_bins_active] = 0;
    LOG(TRACE) << "ChCNarrowphaseDispatch::DispatchRigidSphere Thrust_Exclusive_Scan 2 " << f_number_of_bins_active;
    norm_rigid_sphere.resize(num_spheres * max_rigid_neighbors);
    cpta_rigid_sphere.resize(num_spheres * max_rigid_neighbors);
    dpth_rigid_sphere.resize(num_spheres * max_rigid_neighbors);
    neighbor_rigid_sphere.resize(num_spheres * max_rigid_neighbors);
    contact_counts.resize(num_spheres + 1);

    Thrust_Fill(contact_counts, 0);
    // For each rigid bin
    for (int index = 0; index < (signed)f_number_of_bins_active; index++) {
        uint bin_number = f_bin_number_out[index];
        uint rigid_index = is_rigid_bin_active[bin_number];
        // check if the bin is active
        if (rigid_index != 1000000000) {
            // start and end of fluid in this bin
            uint start = f_bin_start_index[index];
            uint end = f_bin_start_index[index + 1];
            // start and end of rigid bodies in this bin
            uint rigid_start = data_manager->host_data.bin_start_index[rigid_index];
            uint rigid_end = data_manager->host_data.bin_start_index[rigid_index + 1];
#pragma omp parallel for
            for (int i = start; i < (signed)end; i++) {
                uint p = f_bin_fluid_number[i];
                real3 pos_sphere = pos_spheres[p];
                real3 Bmin = pos_sphere - real3(radius + collision_envelope) - global_origin;
                real3 Bmax = pos_sphere + real3(radius + collision_envelope) - global_origin;
                ConvexShapeSphere* shapeB = new ConvexShapeSphere(pos_sphere, sphere_radius * .5);

                for (uint j = rigid_start; j < rigid_end; j++) {
                    if (contact_counts[p] < max_rigid_neighbors) {
                        uint shape_id_a = data_manager->host_data.bin_aabb_number[j];
                        real3 Amin = data_manager->host_data.aabb_min[shape_id_a];
                        real3 Amax = data_manager->host_data.aabb_max[shape_id_a];
                        // if the sphere and the rigid body appear in the same bin more than once, dont count
                        if (current_bin(Amin, Amax, Bmin, Bmax, inv_bin_size, bins_per_axis, bin_number) == true) {
                            if (overlap(Amin, Amax, Bmin, Bmax) && collide(family, fam_data[shape_id_a])) {
                                ConvexShape* shapeA = new ConvexShape(shape_id_a, &data_manager->shape_data);
                                real3 ptA, ptB, norm;
                                real depth, erad = 0;
                                int nC = 0;
                                if (RCollision(shapeA, shapeB, 2 * collision_envelope, &norm, &ptA, &ptB, &depth, &erad,
                                               nC)) {
                                    if (nC == 1) {
                                        uint bodyA = data_manager->shape_data.id_rigid[shape_id_a];
                                        neighbor_rigid_sphere[p * max_rigid_neighbors + contact_counts[p]] = bodyA;
                                        norm_rigid_sphere[p * max_rigid_neighbors + contact_counts[p]] = norm;
                                        cpta_rigid_sphere[p * max_rigid_neighbors + contact_counts[p]] = ptA;
                                        dpth_rigid_sphere[p * max_rigid_neighbors + contact_counts[p]] = depth;
                                        contact_counts[p]++;
                                    }
                                } else if (MPRCollision(
                                               shapeA, shapeB, collision_envelope,
                                               norm_rigid_sphere[p * max_rigid_neighbors + contact_counts[p]],
                                               cpta_rigid_sphere[p * max_rigid_neighbors + contact_counts[p]], ptB,
                                               dpth_rigid_sphere[p * max_rigid_neighbors + contact_counts[p]])) {
                                    uint bodyA = data_manager->shape_data.id_rigid[shape_id_a];
                                    neighbor_rigid_sphere[p * max_rigid_neighbors + contact_counts[p]] = bodyA;
                                    contact_counts[p]++;
                                }
                                delete shapeA;
                            }
                        }
                    }
                }
                delete shapeB;
            }
        }
    }
    LOG(TRACE) << "ChCNarrowphaseDispatch::DispatchRigidSphere Narrowphase";
    Thrust_Exclusive_Scan(contact_counts);
    num_contacts = contact_counts[num_spheres];
}
//==================================================================================================================================

void ChCNarrowphaseDispatch::RigidTetContact(custom_vector<real3>& norm_rigid_tet,
                                             custom_vector<real3>& cpta_rigid_tet,
                                             custom_vector<real3>& cptb_rigid_tet,
                                             custom_vector<real>& dpth_rigid_tet,
                                             custom_vector<int>& neighbor_rigid_tet,
                                             custom_vector<real4>& face_rigid_tet,
                                             custom_vector<int>& contact_counts,
                                             uint& num_contacts) {
    vec3 bins_per_axis = data_manager->settings.collision.bins_per_axis;
    real3 inv_bin_size = data_manager->measures.collision.inv_bin_size;

    int num_tets = (int)data_manager->host_data.boundary_element_fea.size();
    custom_vector<real3>& aabb_min_tet = data_manager->host_data.aabb_min_tet;
    custom_vector<real3>& aabb_max_tet = data_manager->host_data.aabb_max_tet;
    const custom_vector<short2>& fam_data = data_manager->shape_data.fam_rigid;
    uint total_bins = (bins_per_axis.x + 1) * (bins_per_axis.y + 1) * (bins_per_axis.z + 1);
    is_rigid_bin_active.resize(total_bins);
    Thrust_Fill(is_rigid_bin_active, 1000000000);
#pragma omp parallel for
    for (int index = 0; index < (signed)data_manager->measures.collision.number_of_bins_active; index++) {
        uint bin_number = data_manager->host_data.bin_number_out[index];
        if (bin_number < total_bins) {
            // printf("bin_number: %d\n", index, bin_number);
            is_rigid_bin_active[bin_number] = index;
        }
    }
    t_bin_intersections.resize(num_tets + 1);
    t_bin_intersections[num_tets] = 0;
#pragma omp parallel for
    for (int p = 0; p < num_tets; p++) {
        vec3 gmin = HashMin(aabb_min_tet[p], inv_bin_size);
        vec3 gmax = HashMax(aabb_max_tet[p], inv_bin_size);
        t_bin_intersections[p] = (gmax.x - gmin.x + 1) * (gmax.y - gmin.y + 1) * (gmax.z - gmin.z + 1);
    }
    Thrust_Exclusive_Scan(t_bin_intersections);
    uint t_number_of_bin_intersections = t_bin_intersections.back();

    t_bin_number.resize(t_number_of_bin_intersections);
    t_bin_number_out.resize(t_number_of_bin_intersections);
    t_bin_fluid_number.resize(t_number_of_bin_intersections);
    t_bin_start_index.resize(t_number_of_bin_intersections);

#pragma omp parallel for
    for (int p = 0; p < num_tets; p++) {
        uint count = 0, i, j, k;
        vec3 gmin = HashMin(aabb_min_tet[p], inv_bin_size);
        vec3 gmax = HashMax(aabb_max_tet[p], inv_bin_size);
        uint mInd = t_bin_intersections[p];
        for (i = (unsigned)gmin.x; i <= (unsigned)gmax.x; i++) {
            for (j = (unsigned)gmin.y; j <= (unsigned)gmax.y; j++) {
                for (k = (unsigned)gmin.z; k <= (unsigned)gmax.z; k++) {
                    t_bin_number[mInd + count] = Hash_Index(vec3(i, j, k), bins_per_axis);
                    t_bin_fluid_number[mInd + count] = p;
                    count++;
                }
            }
        }
    }
    Thrust_Sort_By_Key(t_bin_number, t_bin_fluid_number);
    uint t_number_of_bins_active = (int)(Run_Length_Encode(t_bin_number, t_bin_number_out, t_bin_start_index));

    t_bin_start_index.resize(t_number_of_bins_active + 1);
    t_bin_start_index[t_number_of_bins_active] = 0;
    Thrust_Exclusive_Scan(t_bin_start_index);
    custom_vector<uint> t_bin_num_contact(t_number_of_bins_active + 1);
    t_bin_num_contact[t_number_of_bins_active] = 0;

    norm_rigid_tet.resize(num_tets * max_rigid_neighbors);
    cpta_rigid_tet.resize(num_tets * max_rigid_neighbors);
    cptb_rigid_tet.resize(num_tets * max_rigid_neighbors);
    dpth_rigid_tet.resize(num_tets * max_rigid_neighbors);
    face_rigid_tet.resize(num_tets * max_rigid_neighbors);
    neighbor_rigid_tet.resize(num_tets * max_rigid_neighbors);
    contact_counts.resize(num_tets + 1);
    short2 family = data_manager->fea_container->family;
    Thrust_Fill(contact_counts, 0);

    for (int index = 0; index < (signed)t_number_of_bins_active; index++) {
        uint bin_number = t_bin_number_out[index];
        unsigned int rigid_index = is_rigid_bin_active[bin_number];
        if (rigid_index != 1000000000) {
            uint start = t_bin_start_index[index];
            uint end = t_bin_start_index[index + 1];
            uint rigid_start = data_manager->host_data.bin_start_index[rigid_index];
            uint rigid_end = data_manager->host_data.bin_start_index[rigid_index + 1];
#pragma omp parallel for
            for (int i = start; i < (signed)end; i++) {
                uint p = t_bin_fluid_number[i];
                real3 Bmin = aabb_min_tet[p];
                real3 Bmax = aabb_max_tet[p];

                uvec4 tet_index = data_manager->host_data.tet_indices[data_manager->host_data.boundary_element_fea[p]];
                real3* node_pos = data_manager->host_data.pos_node_fea.data();
                uvec4 bface = data_manager->host_data.boundary_triangles_fea[p];
                real3 t1 = node_pos[bface.x];
                real3 t2 = node_pos[bface.y];
                real3 t3 = node_pos[bface.z];
                uint bf = bface.w;
                ConvexShapeTetrahedron* shapeB = new ConvexShapeTetrahedron(tet_index, node_pos);
                for (uint j = rigid_start; j < rigid_end; j++) {
                    uint shape_id_a = data_manager->host_data.bin_aabb_number[j];
                    real3 Amin = data_manager->host_data.aabb_min[shape_id_a];
                    real3 Amax = data_manager->host_data.aabb_max[shape_id_a];
                    uint bodyA = data_manager->shape_data.id_rigid[shape_id_a];
                    if (current_bin(Amin, Amax, Bmin, Bmax, inv_bin_size, bins_per_axis, bin_number) == false) {
                        continue;
                    }
                    if (!overlap(Amin, Amax, Bmin, Bmax)) {
                        continue;
                    }
                    if (!collide(family, fam_data[shape_id_a]))
                        continue;
                    ConvexShape* shapeA = new ConvexShape(shape_id_a, &data_manager->shape_data);

                    real3 ptA, ptB, norm;
                    real depth;
                    real3 barycentric;
                    //int face;
                    real3 res;
                    if (MPRCollision(shapeA, shapeB, collision_envelope, norm, ptA, ptB, depth)) {
                        if (contact_counts[p] < max_rigid_neighbors) {
                            // FindTriIndex(ptB, tet_index, node_pos, face, barycentric);
                            // instead of finding the closest face, always use the surface face

                            SnapeToFaceBary(t1, t2, t3, ptB, res, barycentric);

                            norm_rigid_tet[p * max_rigid_neighbors + contact_counts[p]] = norm;
                            cpta_rigid_tet[p * max_rigid_neighbors + contact_counts[p]] = ptA;
                            cptb_rigid_tet[p * max_rigid_neighbors + contact_counts[p]] = ptB;
                            dpth_rigid_tet[p * max_rigid_neighbors + contact_counts[p]] = depth;
                            neighbor_rigid_tet[p * max_rigid_neighbors + contact_counts[p]] = bodyA;
                            face_rigid_tet[p * max_rigid_neighbors + contact_counts[p]] = real4(barycentric, bf);
                            contact_counts[p]++;
                        }
                    }
                    delete shapeA;
                }
                delete shapeB;
            }
        }
    }

    // Compute a mapping with weights for each vertex in contact (sum up weights)

    Thrust_Exclusive_Scan(contact_counts);
    num_contacts = contact_counts[num_tets];
}

void ChCNarrowphaseDispatch::MarkerTetContact(const real sphere_radius,
                                              const int num_spheres,
                                              const custom_vector<real3>& pos_spheres,
                                              const short2& family_sphere,
                                              custom_vector<real3>& norm_marker_tet,
                                              custom_vector<real3>& cptb_marker_tet,
                                              custom_vector<real>& dpth_marker_tet,
                                              custom_vector<int>& neighbor_marker_tet,
                                              custom_vector<real4>& face_marker_tet,
                                              custom_vector<int>& contact_counts,
                                              uint& num_contacts) {
    vec3 bins_per_axis = data_manager->settings.collision.bins_per_axis;
    real3 inv_bin_size = data_manager->measures.collision.inv_bin_size;
    real3 global_origin = data_manager->measures.collision.global_origin;
    int num_tets = (int)data_manager->host_data.boundary_element_fea.size();
    custom_vector<real3>& aabb_min_tet = data_manager->host_data.aabb_min_tet;
    custom_vector<real3>& aabb_max_tet = data_manager->host_data.aabb_max_tet;
    uint total_bins = (bins_per_axis.x + 1) * (bins_per_axis.y + 1) * (bins_per_axis.z + 1);
    is_rigid_bin_active.resize(total_bins);
    Thrust_Fill(is_rigid_bin_active, 1000000000);

#pragma omp parallel for
    for (int index = 0; index < (signed)f_number_of_bins_active; index++) {
        uint bin_number = f_bin_number_out[index];
        is_rigid_bin_active[bin_number] = index;
    }
    t_bin_intersections.resize(num_tets + 1);
    t_bin_intersections[num_tets] = 0;
#pragma omp parallel for
    for (int p = 0; p < num_tets; p++) {
        vec3 gmin = HashMin(aabb_min_tet[p], inv_bin_size);
        vec3 gmax = HashMax(aabb_max_tet[p], inv_bin_size);
        t_bin_intersections[p] = (gmax.x - gmin.x + 1) * (gmax.y - gmin.y + 1) * (gmax.z - gmin.z + 1);
    }
    Thrust_Exclusive_Scan(t_bin_intersections);
    uint t_number_of_bin_intersections = t_bin_intersections.back();

    t_bin_number.resize(t_number_of_bin_intersections);
    t_bin_number_out.resize(t_number_of_bin_intersections);
    t_bin_fluid_number.resize(t_number_of_bin_intersections);
    t_bin_start_index.resize(t_number_of_bin_intersections);

#pragma omp parallel for
    for (int p = 0; p < num_tets; p++) {
        uint count = 0, i, j, k;
        vec3 gmin = HashMin(aabb_min_tet[p], inv_bin_size);
        vec3 gmax = HashMax(aabb_max_tet[p], inv_bin_size);
        uint mInd = t_bin_intersections[p];
        for (i = (unsigned)gmin.x; i <= (unsigned)gmax.x; i++) {
            for (j = (unsigned)gmin.y; j <= (unsigned)gmax.y; j++) {
                for (k = (unsigned)gmin.z; k <= (unsigned)gmax.z; k++) {
                    t_bin_number[mInd + count] = Hash_Index(vec3(i, j, k), bins_per_axis);
                    t_bin_fluid_number[mInd + count] = p;
                    count++;
                }
            }
        }
    }
    Thrust_Sort_By_Key(t_bin_number, t_bin_fluid_number);
    uint t_number_of_bins_active = (int)(Run_Length_Encode(t_bin_number, t_bin_number_out, t_bin_start_index));

    t_bin_start_index.resize(t_number_of_bins_active + 1);
    t_bin_start_index[t_number_of_bins_active] = 0;
    Thrust_Exclusive_Scan(t_bin_start_index);
    custom_vector<uint> t_bin_num_contact(t_number_of_bins_active + 1);
    t_bin_num_contact[t_number_of_bins_active] = 0;

    norm_marker_tet.resize(num_tets * max_rigid_neighbors);
    cptb_marker_tet.resize(num_tets * max_rigid_neighbors);
    dpth_marker_tet.resize(num_tets * max_rigid_neighbors);
    face_marker_tet.resize(num_tets * max_rigid_neighbors);
    neighbor_marker_tet.resize(num_tets * max_rigid_neighbors);
    contact_counts.resize(num_tets + 1);
    short2 family = data_manager->fea_container->family;
    Thrust_Fill(contact_counts, 0);

    for (int index = 0; index < (signed)t_number_of_bins_active; index++) {
        uint bin_number = t_bin_number_out[index];
        unsigned int rigid_index = is_rigid_bin_active[bin_number];
        if (rigid_index != 1000000000) {
            uint start = t_bin_start_index[index];
            uint end = t_bin_start_index[index + 1];
            uint rigid_start = f_bin_start_index[rigid_index];
            uint rigid_end = f_bin_start_index[rigid_index + 1];
#pragma omp parallel for
            for (int i = start; i < (signed)end; i++) {
                uint p = t_bin_fluid_number[i];
                real3 Bmin = aabb_min_tet[p];
                real3 Bmax = aabb_max_tet[p];

                uvec4 tet_index = data_manager->host_data.tet_indices[data_manager->host_data.boundary_element_fea[p]];
                real3* node_pos = data_manager->host_data.pos_node_fea.data();
                uvec4 bface = data_manager->host_data.boundary_triangles_fea[p];
                real3 t1 = node_pos[bface.x];
                real3 t2 = node_pos[bface.y];
                real3 t3 = node_pos[bface.z];
                uint bf = bface.w;
                ConvexShapeTetrahedron* shapeB = new ConvexShapeTetrahedron(tet_index, node_pos);
                for (uint j = rigid_start; j < rigid_end; j++) {
                    uint fluid = f_bin_fluid_number[j];

                    real3 pos_sphere = pos_spheres[fluid];

                    real3 Amin = pos_sphere - real3(sphere_radius + collision_envelope) - global_origin;
                    real3 Amax = pos_sphere + real3(sphere_radius + collision_envelope) - global_origin;
                    if (current_bin(Amin, Amax, Bmin, Bmax, inv_bin_size, bins_per_axis, bin_number) == false) {
                        continue;
                    }
                    if (!overlap(Amin, Amax, Bmin, Bmax)) {
                        continue;
                    }
                    if (!collide(family, family_sphere))
                        continue;

                    ConvexShapeSphere* shapeA = new ConvexShapeSphere(pos_sphere, sphere_radius * .5);

                    real3 ptA, ptB, norm;
                    real depth;
                    real3 barycentric;
                    //int face;
                    real3 res;
                    if (MPRCollision(shapeA, shapeB, 0, norm, ptA, ptB, depth)) {
                        if (contact_counts[p] < max_rigid_neighbors) {
                            // FindTriIndex(ptB, tet_index, node_pos, face, barycentric);
                            // instead of finding the closest face, always use the surface face

                            SnapeToFaceBary(t1, t2, t3, ptB, res, barycentric);

                            norm_marker_tet[p * max_rigid_neighbors + contact_counts[p]] = norm;
                            cptb_marker_tet[p * max_rigid_neighbors + contact_counts[p]] = ptB;
                            dpth_marker_tet[p * max_rigid_neighbors + contact_counts[p]] = depth;
                            neighbor_marker_tet[p * max_rigid_neighbors + contact_counts[p]] = fluid;
                            face_marker_tet[p * max_rigid_neighbors + contact_counts[p]] = real4(barycentric, bf);
                            contact_counts[p]++;
                        }
                    }
                    delete shapeA;
                }
                delete shapeB;
            }
        }
    }

    // Compute a mapping with weights for each vertex in contact (sum up weights)

    Thrust_Exclusive_Scan(contact_counts);
    num_contacts = contact_counts[num_tets];
}
//==================================================================================================================================
}  // end namespace collision
}  // end namespace chrono<|MERGE_RESOLUTION|>--- conflicted
+++ resolved
@@ -104,13 +104,8 @@
                 contact_index[index] = 2;
             } else if (type1 == ChCollisionShape::Type::CYLSHELL || type2 == ChCollisionShape::Type::CYLSHELL) {
                 contact_index[index] = 2;
-<<<<<<< HEAD
             } else if (type1 == ChCollisionShape::Type::BOX && type2 == ChCollisionShape::Type::BOX) {
                 contact_index[index] = 8;
-=======
-                ////} else if (type1 == BOX && type2 == BOX) {
-                ////  contact_index[index] = 8;
->>>>>>> 563c0ff1
             } else {
                 contact_index[index] = 1;
             }
