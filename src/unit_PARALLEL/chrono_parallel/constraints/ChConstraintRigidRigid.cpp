#include <algorithm>

#include "chrono_parallel/ChConfigParallel.h"
#include "chrono_parallel/constraints/ChConstraintRigidRigid.h"

using namespace chrono;

void chrono::Orthogonalize(real3& Vx, real3& Vy, real3& Vz) {
  real3 mVsingular = R3(0, 1, 0);
  Vz = cross(Vx, mVsingular);
  real mzlen = Vz.length();
  // was near singularity? change singularity reference vector!
  if (mzlen < real(0.0001)) {
    mVsingular = R3(1, 0, 0);
    Vz = cross(Vx, mVsingular);
    mzlen = Vz.length();
  }
  Vz = Vz / mzlen;
  Vy = cross(Vz, Vx);
}

//%%%%%%%%%%%%%%%%%%%%%%%%%%%%%%%%%%%%%%%%%%%%%%%%%%%%%%%%%%%%%%%%%%%%%%%%%%%%%%%%%%%%%%%%%%%%%%%%%%%%%%%%%%%%%%%%%%%%%%%%%%%%
bool Cone_generalized(real& gamma_n, real& gamma_u, real& gamma_v, const real& mu) {
  real f_tang = sqrt(gamma_u * gamma_u + gamma_v * gamma_v);

  // inside upper cone? keep untouched!
  if (f_tang < (mu * gamma_n)) {
    return false;
  }

  // inside lower cone? reset  normal,u,v to zero!
  if ((f_tang) < -(1.0 / mu) * gamma_n || (fabs(gamma_n) < 10e-15)) {
    gamma_n = 0;
    gamma_u = 0;
    gamma_v = 0;
    return false;
  }

  // remaining case: project orthogonally to generator segment of upper cone
  gamma_n = (f_tang * mu + gamma_n) / (mu * mu + 1);
  real tproj_div_t = (gamma_n * mu) / f_tang;
  gamma_u *= tproj_div_t;
  gamma_v *= tproj_div_t;

  return true;
}

void Cone_single(real& gamma_n, real& gamma_s, const real& mu) {
  real f_tang = fabs(gamma_s);

  // inside upper cone? keep untouched!
  if (f_tang < (mu * gamma_n)) {
    return;
  }

  // inside lower cone? reset  normal,u,v to zero!
  if ((f_tang) < -(1.0 / mu) * gamma_n || (fabs(gamma_n) < 10e-15)) {
    gamma_n = 0;
    gamma_s = 0;
    return;
  }

  // remaining case: project orthogonally to generator segment of upper cone
  gamma_n = (f_tang * mu + gamma_n) / (mu * mu + 1);
  real tproj_div_t = (gamma_n * mu) / f_tang;
  gamma_s *= tproj_div_t;
}

void ChConstraintRigidRigid::func_Project_normal(int index, const int2* ids, const real* cohesion, real* gamma) {

  real gamma_x = gamma[index * 1 + 0];
  int2 body_id = ids[index];
  real coh = cohesion[index];

  gamma_x += coh;
  gamma_x = gamma_x < 0 ? 0 : gamma_x - coh;
  gamma[index * 1 + 0] = gamma_x;
  if (data_container->settings.solver.solver_mode == SLIDING) {
    gamma[data_container->num_contacts + index * 2 + 0] = 0;
    gamma[data_container->num_contacts + index * 2 + 1] = 0;
  }
  if (data_container->settings.solver.solver_mode == SPINNING) {
    gamma[3 * data_container->num_contacts + index * 3 + 0] = 0;
    gamma[3 * data_container->num_contacts + index * 3 + 1] = 0;
    gamma[3 * data_container->num_contacts + index * 3 + 2] = 0;
  }
}

void ChConstraintRigidRigid::func_Project_sliding(int index, const int2* ids, const real3* fric, const real* cohesion, real* gam) {
  real3 gamma;
  gamma.x = gam[index * 1 + 0];
  gamma.y = gam[data_container->num_contacts + index * 2 + 0];
  gamma.z = gam[data_container->num_contacts + index * 2 + 1];

  if (data_container->settings.solver.solver_mode == SPINNING) {
    gamma[3 * data_container->num_contacts + index * 3 + 0] = 0;
    gamma[3 * data_container->num_contacts + index * 3 + 1] = 0;
    gamma[3 * data_container->num_contacts + index * 3 + 2] = 0;
  }

  real coh = cohesion[index];
  gamma.x += coh;

  real mu = fric[index].x;
  if (mu == 0) {
    gamma.x = gamma.x < 0 ? 0 : gamma.x - coh;
    gamma.y = gamma.z = 0;

    gam[index * 1 + 0] = gamma.x;
    gam[data_container->num_contacts + index * 2 + 0] = gamma.y;
    gam[data_container->num_contacts + index * 2 + 1] = gamma.z;

    return;
  }

  if (Cone_generalized(gamma.x, gamma.y, gamma.z, mu)) {
  }

  gam[index * 1 + 0] = gamma.x - coh;
  gam[data_container->num_contacts + index * 2 + 0] = gamma.y;
  gam[data_container->num_contacts + index * 2 + 1] = gamma.z;
}
void ChConstraintRigidRigid::func_Project_spinning(int index, const int2* ids, const real3* fric, real* gam) {
  // real3 gamma_roll = R3(0);
  real rollingfriction = fric[index].y;
  real spinningfriction = fric[index].z;

  //	if(rollingfriction||spinningfriction){
  //		gam[index + number_of_contacts * 1] = 0;
  //		gam[index + number_of_contacts * 2] = 0;
  //	}

  real gamma_n = fabs(gam[index * 1 + 0]);
  real gamma_s  = gam[3 * data_container->num_contacts + index * 3 + 0];
  real gamma_tu = gam[3 * data_container->num_contacts + index * 3 + 1];
  real gamma_tv = gam[3 * data_container->num_contacts + index * 3 + 2];

  if (spinningfriction == 0) {
    gamma_s = 0;

  } else {
    Cone_single(gamma_n, gamma_s, spinningfriction);
  }

  if (rollingfriction == 0) {
    gamma_tu = 0;
    gamma_tv = 0;
    //		if (gamma_n < 0) {
    //			gamma_n = 0;
    //		}
  } else {
    Cone_generalized(gamma_n, gamma_tu, gamma_tv, rollingfriction);
  }
  // gam[index + number_of_contacts * 0] = gamma_n;
  gam[3 * data_container->num_contacts + index * 3 + 0] = gamma_s;
  gam[3 * data_container->num_contacts + index * 3 + 1] = gamma_tu;
  gam[3 * data_container->num_contacts + index * 3 + 2] = gamma_tv;
}
//%%%%%%%%%%%%%%%%%%%%%%%%%%%%%%%%%%%%%%%%%%%%%%%%%%%%%%%%%%%%%%%%%%%%%%%%%%%%%%%%%%%%%%%%%%%%%%%%%%%%%%%%%%%%%%%%%%%%%%%%%%%%

void ChConstraintRigidRigid::host_Project_single(int index, int2* ids, real3* friction, real* cohesion, real* gamma) {
  // always project normal
  switch (data_container->settings.solver.local_solver_mode) {
    case NORMAL: {
      func_Project_normal(index, ids, cohesion, gamma);
    } break;

    case SLIDING: {
      func_Project_sliding(index, ids, friction, cohesion, gamma);
    } break;

    case SPINNING: {
      func_Project_sliding(index, ids, friction, cohesion, gamma);
      func_Project_spinning(index, ids, friction, gamma);
    } break;
  }
}

void ChConstraintRigidRigid::Project(real* gamma) {
  const thrust::host_vector<int2> & bids = data_container->host_data.bids_rigid_rigid;
  const thrust::host_vector<real3> & friction = data_container->host_data.fric_rigid_rigid;
  const thrust::host_vector<real> & cohesion = data_container->host_data.coh_rigid_rigid;

  switch (data_container->settings.solver.local_solver_mode) {
    case NORMAL: {
#pragma omp parallel for
      for (int index = 0; index < data_container->num_contacts; index++) {
        func_Project_normal(index, bids.data(), cohesion.data(), gamma);
      }
    } break;

    case SLIDING: {
#pragma omp parallel for
      for (int index = 0; index < data_container->num_contacts; index++) {
        func_Project_sliding(index, bids.data(), friction.data(), cohesion.data(), gamma);
      }
    } break;

    case SPINNING: {
#pragma omp parallel for
      for (int index = 0; index < data_container->num_contacts; index++) {
        func_Project_sliding(index, bids.data(), friction.data(), cohesion.data(), gamma);
        func_Project_spinning(index, bids.data(), friction.data(), gamma);
      }
    } break;
  }
}
void ChConstraintRigidRigid::Project_Single(int index, real* gamma) {

  thrust::host_vector<int2>& bids = data_container->host_data.bids_rigid_rigid;
  thrust::host_vector<real3>& friction = data_container->host_data.fric_rigid_rigid;
  thrust::host_vector<real>& cohesion = data_container->host_data.coh_rigid_rigid;

  host_Project_single(index, bids.data(), friction.data(), cohesion.data(), gamma);
}

void chrono::Compute_Jacobian(const real4& quat, const real3& U, const real3& V, const real3& W, const real3& point, real3& T1, real3& T2, real3& T3) {
  real4 quaternion_conjugate = ~quat;
  real3 sbar = quatRotate(point, quaternion_conjugate);

  T1 = cross(quatRotate(U, quaternion_conjugate), sbar);
  T2 = cross(quatRotate(V, quaternion_conjugate), sbar);
  T3 = cross(quatRotate(W, quaternion_conjugate), sbar);
}
void chrono::Compute_Jacobian_Rolling(const real4& quat, const real3& U, const real3& V, const real3& W, real3& T1, real3& T2, real3& T3) {
  real4 quaternion_conjugate = ~quat;

  T1 = quatRotate(U, quaternion_conjugate);
  T2 = quatRotate(V, quaternion_conjugate);
  T3 = quatRotate(W, quaternion_conjugate);
}

void ChConstraintRigidRigid::Build_b()
{
  if (data_container->num_contacts <= 0) {
    return;
  }
<<<<<<< HEAD

=======
>>>>>>> 62884b28
#pragma omp parallel for
  for (int index = 0; index < data_container->num_contacts; index++) {
    real bi = 0;
    real depth = data_container->host_data.dpth_rigid_rigid[index];

    if (data_container->settings.solver.alpha > 0) {
      bi = inv_hpa * depth;
    } else if (data_container->settings.solver.contact_recovery_speed < 0) {
      bi = inv_h * depth;
    } else {
      bi = std::max(inv_h * depth, -data_container->settings.solver.contact_recovery_speed);
    }

<<<<<<< HEAD
    data_container->host_data.b[_index_ + 0] = bi;
  }
}

void ChConstraintRigidRigid::Build_s()
{
  if (data_container->num_contacts <= 0) {
    return;
  }

  if( data_container->settings.solver.solver_mode == NORMAL){
    return;
  }

  int2* ids = data_container->host_data.bids_rigid_rigid.data();
  const CompressedMatrix<real>& D_T = data_container->host_data.D_T;
  DynamicVector<real>& v = data_container->host_data.v;

  const DynamicVector<real> v_new = data_container->host_data.M_invk + data_container->host_data.M_invD * data_container->host_data.gamma;

#pragma omp parallel for
  for (int index = 0; index < data_container->num_contacts; index++) {
    real fric = data_container->host_data.fric_rigid_rigid[index].x;
    int index_mult = _index_;
    int2 body_id = ids[index];



//    blaze::SparseSubmatrix< CompressedMatrix<real> > D_v_a = submatrix( D_T, index_mult + 1, body_id.x* 6 + 0, 1, 6 );
//    blaze::SparseSubmatrix< CompressedMatrix<real> > D_v_b = submatrix( D_T, index_mult + 1, body_id.y* 6 + 0, 1, 6 );
//
//    blaze::SparseSubmatrix< CompressedMatrix<real> > D_w_a = submatrix( D_T, index_mult + 2, body_id.x* 6 + 0, 1, 6 );
//    blaze::SparseSubmatrix< CompressedMatrix<real> > D_w_b = submatrix( D_T, index_mult + 2, body_id.y* 6 + 0, 1, 6 );
//
//
//    blaze::DenseSubvector<DynamicVector<real> > v_a = blaze::subvector(v_new, body_id.x* 6 + 0, 6);
//    blaze::DenseSubvector<DynamicVector<real> > v_b = blaze::subvector(v_new, body_id.y* 6 + 0, 6);
//    real s_v, s_w;

    real s_v =
        D_T(index_mult + 1, body_id.x* 6 + 0)* +v_new[body_id.x* 6 + 0]+
        D_T(index_mult + 1, body_id.x* 6 + 1)* +v_new[body_id.x* 6 + 1]+
        D_T(index_mult + 1, body_id.x* 6 + 2)* +v_new[body_id.x* 6 + 2]+
        D_T(index_mult + 1, body_id.x* 6 + 3)* +v_new[body_id.x* 6 + 3]+
        D_T(index_mult + 1, body_id.x* 6 + 4)* +v_new[body_id.x* 6 + 4]+
        D_T(index_mult + 1, body_id.x* 6 + 5)* +v_new[body_id.x* 6 + 5]+

        D_T(index_mult + 1, body_id.y* 6 + 0)* +v_new[body_id.y* 6 + 0]+
        D_T(index_mult + 1, body_id.y* 6 + 1)* +v_new[body_id.y* 6 + 1]+
        D_T(index_mult + 1, body_id.y* 6 + 2)* +v_new[body_id.y* 6 + 2]+
        D_T(index_mult + 1, body_id.y* 6 + 3)* +v_new[body_id.y* 6 + 3]+
        D_T(index_mult + 1, body_id.y* 6 + 4)* +v_new[body_id.y* 6 + 4]+
        D_T(index_mult + 1, body_id.y* 6 + 5)* +v_new[body_id.y* 6 + 5];

    real s_w =
        D_T(index_mult + 2, body_id.x* 6 + 0)* +v_new[body_id.x* 6 + 0]+
        D_T(index_mult + 2, body_id.x* 6 + 1)* +v_new[body_id.x* 6 + 1]+
        D_T(index_mult + 2, body_id.x* 6 + 2)* +v_new[body_id.x* 6 + 2]+
        D_T(index_mult + 2, body_id.x* 6 + 3)* +v_new[body_id.x* 6 + 3]+
        D_T(index_mult + 2, body_id.x* 6 + 4)* +v_new[body_id.x* 6 + 4]+
        D_T(index_mult + 2, body_id.x* 6 + 5)* +v_new[body_id.x* 6 + 5]+

        D_T(index_mult + 2, body_id.y* 6 + 0)* +v_new[body_id.y* 6 + 0]+
        D_T(index_mult + 2, body_id.y* 6 + 1)* +v_new[body_id.y* 6 + 1]+
        D_T(index_mult + 2, body_id.y* 6 + 2)* +v_new[body_id.y* 6 + 2]+
        D_T(index_mult + 2, body_id.y* 6 + 3)* +v_new[body_id.y* 6 + 3]+
        D_T(index_mult + 2, body_id.y* 6 + 4)* +v_new[body_id.y* 6 + 4]+
        D_T(index_mult + 2, body_id.y* 6 + 5)* +v_new[body_id.y* 6 + 5];


    data_container->host_data.s[index_mult + 0] = sqrt(s_v* s_v + s_w* s_w) * fric;

    //std::cout<<s_v<<" "<<s_w<<" "<<data_container->host_data.s[_index_ + 0]<<std::endl;


=======
    data_container->host_data.b[index * 1 + 0] = bi;
>>>>>>> 62884b28
  }
}

void ChConstraintRigidRigid::Build_E()
{
  if (data_container->num_contacts <= 0) {
    return;
  }
  SOLVERMODE solver_mode = data_container->settings.solver.solver_mode;
  DynamicVector<real>& E = data_container->host_data.E;
  uint num_contacts = data_container->num_contacts;

#pragma omp parallel for
  for (int index = 0; index < data_container->num_contacts; index++) {
    int2 body = data_container->host_data.bids_rigid_rigid[index];

    real4 cA = data_container->host_data.compliance_data[body.x];
    real4 cB = data_container->host_data.compliance_data[body.y];
    real4 compliance;

    compliance.x = (cA.x == 0 || cB.x == 0) ? 0 : (cA.x + cB.x) * .5;
    compliance.y = (cA.y == 0 || cB.y == 0) ? 0 : (cA.y + cB.y) * .5;
    compliance.z = (cA.z == 0 || cB.z == 0) ? 0 : (cA.z + cB.z) * .5;
    compliance.w = (cA.w == 0 || cB.w == 0) ? 0 : (cA.w + cB.w) * .5;

    E[index * 1 + 0] = compliance.x;    // normal
    if (solver_mode == SLIDING) {
      E[num_contacts + index * 2 + 0] = compliance.y;    // sliding
      E[num_contacts + index * 2 + 1] = compliance.y;    // sliding
    } else if (solver_mode == SPINNING) {
      E[3 * num_contacts + index * 3 + 0] = compliance.w;    // sliding
      E[3 * num_contacts + index * 3 + 1] = compliance.z;    // sliding
      E[3 * num_contacts + index * 3 + 2] = compliance.z;    // sliding
    }
  }
}

void ChConstraintRigidRigid::Build_D()
{
  real3* norm = data_container->host_data.norm_rigid_rigid.data();
  real3* ptA = data_container->host_data.cpta_rigid_rigid.data();
  real3* ptB = data_container->host_data.cptb_rigid_rigid.data();
  int2* ids = data_container->host_data.bids_rigid_rigid.data();
  real4* rot = contact_rotation.data();

  CompressedMatrix<real>& D_n_T = data_container->host_data.D_n_T;
  CompressedMatrix<real>& D_t_T = data_container->host_data.D_t_T;
  CompressedMatrix<real>& D_s_T = data_container->host_data.D_s_T;

  SOLVERMODE solver_mode = data_container->settings.solver.solver_mode;

#pragma omp parallel for
  for (int index = 0; index < data_container->num_contacts; index++) {
    real3 U = norm[index], V, W;
    real3 T3, T4, T5, T6, T7, T8;
    real3 TA, TB, TC;
    real3 TD, TE, TF;

    Orthogonalize(U, V, W);

    int2 body_id = ids[index];

    int row = index;

    if (solver_mode == SLIDING || solver_mode == SPINNING) {
      Compute_Jacobian(rot[index], U, V, W, ptA[index], T3, T4, T5);
      Compute_Jacobian(rot[index + data_container->num_contacts], U, V, W, ptB[index], T6, T7, T8);
    }
    if (contact_active_pairs[index].x) {
      D_n_T(row * 1 + 0, body_id.x* 6 + 0) = -U.x;
      D_n_T(row * 1 + 0, body_id.x* 6 + 1) = -U.y;
      D_n_T(row * 1 + 0, body_id.x* 6 + 2) = -U.z;

      D_n_T(row * 1 + 0, body_id.x* 6 + 3) = T3.x;
      D_n_T(row * 1 + 0, body_id.x* 6 + 4) = T3.y;
      D_n_T(row * 1 + 0, body_id.x* 6 + 5) = T3.z;
    }
    if (contact_active_pairs[index].y) {
      D_n_T(row * 1 + 0, body_id.y* 6 + 0) = U.x;
      D_n_T(row * 1 + 0, body_id.y* 6 + 1) = U.y;
      D_n_T(row * 1 + 0, body_id.y* 6 + 2) = U.z;

      D_n_T(row * 1 + 0, body_id.y* 6 + 3) = -T6.x;
      D_n_T(row * 1 + 0, body_id.y* 6 + 4) = -T6.y;
      D_n_T(row * 1 + 0, body_id.y* 6 + 5) = -T6.z;
    }

    if (solver_mode == SLIDING || solver_mode == SPINNING) {
      if (contact_active_pairs[index].x) {
        D_t_T(row * 2 + 0, body_id.x* 6 + 0) = -V.x;
        D_t_T(row * 2 + 0, body_id.x* 6 + 1) = -V.y;
        D_t_T(row * 2 + 0, body_id.x* 6 + 2) = -V.z;

        D_t_T(row * 2 + 0, body_id.x* 6 + 3) = T4.x;
        D_t_T(row * 2 + 0, body_id.x* 6 + 4) = T4.y;
        D_t_T(row * 2 + 0, body_id.x* 6 + 5) = T4.z;

        D_t_T(row * 2 + 1, body_id.x* 6 + 0) = -W.x;
        D_t_T(row * 2 + 1, body_id.x* 6 + 1) = -W.y;
        D_t_T(row * 2 + 1, body_id.x* 6 + 2) = -W.z;

        D_t_T(row * 2 + 1, body_id.x* 6 + 3) = T5.x;
        D_t_T(row * 2 + 1, body_id.x* 6 + 4) = T5.y;
        D_t_T(row * 2 + 1, body_id.x* 6 + 5) = T5.z;
      }
      if (contact_active_pairs[index].y) {
        D_t_T(row * 2 + 0, body_id.y* 6 + 0) = V.x;
        D_t_T(row * 2 + 0, body_id.y* 6 + 1) = V.y;
        D_t_T(row * 2 + 0, body_id.y* 6 + 2) = V.z;

        D_t_T(row * 2 + 0, body_id.y* 6 + 3) = -T7.x;
        D_t_T(row * 2 + 0, body_id.y* 6 + 4) = -T7.y;
        D_t_T(row * 2 + 0, body_id.y* 6 + 5) = -T7.z;

        D_t_T(row * 2 + 1, body_id.y* 6 + 0) = W.x;
        D_t_T(row * 2 + 1, body_id.y* 6 + 1) = W.y;
        D_t_T(row * 2 + 1, body_id.y* 6 + 2) = W.z;

        D_t_T(row * 2 + 1, body_id.y* 6 + 3) = -T8.x;
        D_t_T(row * 2 + 1, body_id.y* 6 + 4) = -T8.y;
        D_t_T(row * 2 + 1, body_id.y* 6 + 5) = -T8.z;
      }
    }
    if (solver_mode == SPINNING) {
      Compute_Jacobian_Rolling(rot[index], U, V, W, TA, TB, TC);
      Compute_Jacobian_Rolling(rot[index + data_container->num_contacts], U, V, W, TD, TE, TF);
      if (contact_active_pairs[index].x) {
        D_s_T(row * 3 + 0, body_id.x* 6 + 3) = -TA.x;
        D_s_T(row * 3 + 0, body_id.x* 6 + 4) = -TA.y;
        D_s_T(row * 3 + 0, body_id.x* 6 + 5) = -TA.z;

        D_s_T(row * 3 + 1, body_id.x* 6 + 3) = -TB.x;
        D_s_T(row * 3 + 1, body_id.x* 6 + 4) = -TB.y;
        D_s_T(row * 3 + 1, body_id.x* 6 + 5) = -TB.z;

        D_s_T(row * 3 + 2, body_id.x* 6 + 3) = -TC.x;
        D_s_T(row * 3 + 2, body_id.x* 6 + 4) = -TC.y;
        D_s_T(row * 3 + 2, body_id.x* 6 + 5) = -TC.z;
      }
      if (contact_active_pairs[index].y) {
        D_s_T(row * 3 + 0, body_id.y* 6 + 3) = TD.x;
        D_s_T(row * 3 + 0, body_id.y* 6 + 4) = TD.y;
        D_s_T(row * 3 + 0, body_id.y* 6 + 5) = TD.z;

        D_s_T(row * 3 + 1, body_id.y* 6 + 3) = TE.x;
        D_s_T(row * 3 + 1, body_id.y* 6 + 4) = TE.y;
        D_s_T(row * 3 + 1, body_id.y* 6 + 5) = TE.z;

        D_s_T(row * 3 + 2, body_id.y* 6 + 3) = TF.x;
        D_s_T(row * 3 + 2, body_id.y* 6 + 4) = TF.y;
        D_s_T(row * 3 + 2, body_id.y* 6 + 5) = TF.z;
      }
    }
  }
}

void ChConstraintRigidRigid::GenerateSparsity()
{
  SOLVERMODE solver_mode = data_container->settings.solver.solver_mode;

  CompressedMatrix<real>& D_n_T = data_container->host_data.D_n_T;
  CompressedMatrix<real>& D_t_T = data_container->host_data.D_t_T;
  CompressedMatrix<real>& D_s_T = data_container->host_data.D_s_T;

  const int2* ids = data_container->host_data.bids_rigid_rigid.data();

  for (int index = 0; index < data_container->num_contacts; index++) {
    int2 body_id = ids[index];
    int row = index;

    if (contact_active_pairs[index].x) {
      D_n_T.append(row * 1 + 0, body_id.x * 6 + 0, 1);
      D_n_T.append(row * 1 + 0, body_id.x * 6 + 1, 1);
      D_n_T.append(row * 1 + 0, body_id.x * 6 + 2, 1);

      D_n_T.append(row * 1 + 0, body_id.x * 6 + 3, 1);
      D_n_T.append(row * 1 + 0, body_id.x * 6 + 4, 1);
      D_n_T.append(row * 1 + 0, body_id.x * 6 + 5, 1);
    }
    if (contact_active_pairs[index].y) {
      D_n_T.append(row * 1 + 0, body_id.y * 6 + 0, 1);
      D_n_T.append(row * 1 + 0, body_id.y * 6 + 1, 1);
      D_n_T.append(row * 1 + 0, body_id.y * 6 + 2, 1);

      D_n_T.append(row * 1 + 0, body_id.y * 6 + 3, 1);
      D_n_T.append(row * 1 + 0, body_id.y * 6 + 4, 1);
      D_n_T.append(row * 1 + 0, body_id.y * 6 + 5, 1);
    }
    D_n_T.finalize(row * 1 + 0);

    if (solver_mode == SLIDING || solver_mode == SPINNING) {
      if (contact_active_pairs[index].x) {
        D_t_T.append(row * 2 + 0, body_id.x * 6 + 0, 1);
        D_t_T.append(row * 2 + 0, body_id.x * 6 + 1, 1);
        D_t_T.append(row * 2 + 0, body_id.x * 6 + 2, 1);

        D_t_T.append(row * 2 + 0, body_id.x * 6 + 3, 1);
        D_t_T.append(row * 2 + 0, body_id.x * 6 + 4, 1);
        D_t_T.append(row * 2 + 0, body_id.x * 6 + 5, 1);
      }
      if (contact_active_pairs[index].y) {
        D_t_T.append(row * 2 + 0, body_id.y * 6 + 0, 1);
        D_t_T.append(row * 2 + 0, body_id.y * 6 + 1, 1);
        D_t_T.append(row * 2 + 0, body_id.y * 6 + 2, 1);

        D_t_T.append(row * 2 + 0, body_id.y * 6 + 3, 1);
        D_t_T.append(row * 2 + 0, body_id.y * 6 + 4, 1);
        D_t_T.append(row * 2 + 0, body_id.y * 6 + 5, 1);
      }
      D_t_T.finalize(row * 2 + 0);

      if (contact_active_pairs[index].x) {
        D_t_T.append(row * 2 + 1, body_id.x * 6 + 0, 1);
        D_t_T.append(row * 2 + 1, body_id.x * 6 + 1, 1);
        D_t_T.append(row * 2 + 1, body_id.x * 6 + 2, 1);

        D_t_T.append(row * 2 + 1, body_id.x * 6 + 3, 1);
        D_t_T.append(row * 2 + 1, body_id.x * 6 + 4, 1);
        D_t_T.append(row * 2 + 1, body_id.x * 6 + 5, 1);
      }
      if (contact_active_pairs[index].y) {
        D_t_T.append(row * 2 + 1, body_id.y * 6 + 0, 1);
        D_t_T.append(row * 2 + 1, body_id.y * 6 + 1, 1);
        D_t_T.append(row * 2 + 1, body_id.y * 6 + 2, 1);

        D_t_T.append(row * 2 + 1, body_id.y * 6 + 3, 1);
        D_t_T.append(row * 2 + 1, body_id.y * 6 + 4, 1);
        D_t_T.append(row * 2 + 1, body_id.y * 6 + 5, 1);
      }
      D_t_T.finalize(row * 2 + 1);
    }

    if (solver_mode == SPINNING) {
      if (contact_active_pairs[index].x) {
        D_s_T.append(row * 3 + 0, body_id.x * 6 + 3, 1);
        D_s_T.append(row * 3 + 0, body_id.x * 6 + 4, 1);
        D_s_T.append(row * 3 + 0, body_id.x * 6 + 5, 1);
      }
      if (contact_active_pairs[index].y) {
        D_s_T.append(row * 3 + 0, body_id.y * 6 + 3, 1);
        D_s_T.append(row * 3 + 0, body_id.y * 6 + 4, 1);
        D_s_T.append(row * 3 + 0, body_id.y * 6 + 5, 1);
      }
      D_s_T.finalize(row * 3 + 0);

      if (contact_active_pairs[index].x) {
        D_s_T.append(row * 3 + 1, body_id.x * 6 + 3, 1);
        D_s_T.append(row * 3 + 1, body_id.x * 6 + 4, 1);
        D_s_T.append(row * 3 + 1, body_id.x * 6 + 5, 1);
      }
      if (contact_active_pairs[index].y) {
        D_s_T.append(row * 3 + 1, body_id.y * 6 + 3, 1);
        D_s_T.append(row * 3 + 1, body_id.y * 6 + 4, 1);
        D_s_T.append(row * 3 + 1, body_id.y * 6 + 5, 1);
      }
      D_s_T.finalize(row * 3 + 1);
      
      if (contact_active_pairs[index].x) {
        D_s_T.append(row * 3 + 2, body_id.x * 6 + 3, 1);
        D_s_T.append(row * 3 + 2, body_id.x * 6 + 4, 1);
        D_s_T.append(row * 3 + 2, body_id.x * 6 + 5, 1);
      }
      if (contact_active_pairs[index].y) {
        D_s_T.append(row * 3 + 2, body_id.y * 6 + 3, 1);
        D_s_T.append(row * 3 + 2, body_id.y * 6 + 4, 1);
        D_s_T.append(row * 3 + 2, body_id.y * 6 + 5, 1);
      }
      D_s_T.finalize(row * 3 + 2);
    }
  }
}<|MERGE_RESOLUTION|>--- conflicted
+++ resolved
@@ -235,10 +235,7 @@
   if (data_container->num_contacts <= 0) {
     return;
   }
-<<<<<<< HEAD
-
-=======
->>>>>>> 62884b28
+
 #pragma omp parallel for
   for (int index = 0; index < data_container->num_contacts; index++) {
     real bi = 0;
@@ -252,8 +249,8 @@
       bi = std::max(inv_h * depth, -data_container->settings.solver.contact_recovery_speed);
     }
 
-<<<<<<< HEAD
-    data_container->host_data.b[_index_ + 0] = bi;
+
+    data_container->host_data.b[index * 1 + 0] = bi;
   }
 }
 
@@ -268,7 +265,7 @@
   }
 
   int2* ids = data_container->host_data.bids_rigid_rigid.data();
-  const CompressedMatrix<real>& D_T = data_container->host_data.D_T;
+  const CompressedMatrix<real>& D_t_T = data_container->host_data.D_t_T;
   DynamicVector<real>& v = data_container->host_data.v;
 
   const DynamicVector<real> v_new = data_container->host_data.M_invk + data_container->host_data.M_invD * data_container->host_data.gamma;
@@ -293,44 +290,39 @@
 //    real s_v, s_w;
 
     real s_v =
-        D_T(index_mult + 1, body_id.x* 6 + 0)* +v_new[body_id.x* 6 + 0]+
-        D_T(index_mult + 1, body_id.x* 6 + 1)* +v_new[body_id.x* 6 + 1]+
-        D_T(index_mult + 1, body_id.x* 6 + 2)* +v_new[body_id.x* 6 + 2]+
-        D_T(index_mult + 1, body_id.x* 6 + 3)* +v_new[body_id.x* 6 + 3]+
-        D_T(index_mult + 1, body_id.x* 6 + 4)* +v_new[body_id.x* 6 + 4]+
-        D_T(index_mult + 1, body_id.x* 6 + 5)* +v_new[body_id.x* 6 + 5]+
-
-        D_T(index_mult + 1, body_id.y* 6 + 0)* +v_new[body_id.y* 6 + 0]+
-        D_T(index_mult + 1, body_id.y* 6 + 1)* +v_new[body_id.y* 6 + 1]+
-        D_T(index_mult + 1, body_id.y* 6 + 2)* +v_new[body_id.y* 6 + 2]+
-        D_T(index_mult + 1, body_id.y* 6 + 3)* +v_new[body_id.y* 6 + 3]+
-        D_T(index_mult + 1, body_id.y* 6 + 4)* +v_new[body_id.y* 6 + 4]+
-        D_T(index_mult + 1, body_id.y* 6 + 5)* +v_new[body_id.y* 6 + 5];
+        D_t_T(index * 2 + 0, body_id.x* 6 + 0)* +v_new[body_id.x* 6 + 0]+
+        D_t_T(index * 2 + 0, body_id.x* 6 + 1)* +v_new[body_id.x* 6 + 1]+
+        D_t_T(index * 2 + 0, body_id.x* 6 + 2)* +v_new[body_id.x* 6 + 2]+
+        D_t_T(index * 2 + 0, body_id.x* 6 + 3)* +v_new[body_id.x* 6 + 3]+
+        D_t_T(index * 2 + 0, body_id.x* 6 + 4)* +v_new[body_id.x* 6 + 4]+
+        D_t_T(index * 2 + 0, body_id.x* 6 + 5)* +v_new[body_id.x* 6 + 5]+
+
+        D_t_T(index * 2 + 0, body_id.y* 6 + 0)* +v_new[body_id.y* 6 + 0]+
+        D_t_T(index * 2 + 0, body_id.y* 6 + 1)* +v_new[body_id.y* 6 + 1]+
+        D_t_T(index * 2 + 0, body_id.y* 6 + 2)* +v_new[body_id.y* 6 + 2]+
+        D_t_T(index * 2 + 0, body_id.y* 6 + 3)* +v_new[body_id.y* 6 + 3]+
+        D_t_T(index * 2 + 0, body_id.y* 6 + 4)* +v_new[body_id.y* 6 + 4]+
+        D_t_T(index * 2 + 0, body_id.y* 6 + 5)* +v_new[body_id.y* 6 + 5];
 
     real s_w =
-        D_T(index_mult + 2, body_id.x* 6 + 0)* +v_new[body_id.x* 6 + 0]+
-        D_T(index_mult + 2, body_id.x* 6 + 1)* +v_new[body_id.x* 6 + 1]+
-        D_T(index_mult + 2, body_id.x* 6 + 2)* +v_new[body_id.x* 6 + 2]+
-        D_T(index_mult + 2, body_id.x* 6 + 3)* +v_new[body_id.x* 6 + 3]+
-        D_T(index_mult + 2, body_id.x* 6 + 4)* +v_new[body_id.x* 6 + 4]+
-        D_T(index_mult + 2, body_id.x* 6 + 5)* +v_new[body_id.x* 6 + 5]+
-
-        D_T(index_mult + 2, body_id.y* 6 + 0)* +v_new[body_id.y* 6 + 0]+
-        D_T(index_mult + 2, body_id.y* 6 + 1)* +v_new[body_id.y* 6 + 1]+
-        D_T(index_mult + 2, body_id.y* 6 + 2)* +v_new[body_id.y* 6 + 2]+
-        D_T(index_mult + 2, body_id.y* 6 + 3)* +v_new[body_id.y* 6 + 3]+
-        D_T(index_mult + 2, body_id.y* 6 + 4)* +v_new[body_id.y* 6 + 4]+
-        D_T(index_mult + 2, body_id.y* 6 + 5)* +v_new[body_id.y* 6 + 5];
-
-
-    data_container->host_data.s[index_mult + 0] = sqrt(s_v* s_v + s_w* s_w) * fric;
+        D_t_T(index * 2 + 1, body_id.x* 6 + 0)* +v_new[body_id.x* 6 + 0]+
+        D_t_T(index * 2 + 1, body_id.x* 6 + 1)* +v_new[body_id.x* 6 + 1]+
+        D_t_T(index * 2 + 1, body_id.x* 6 + 2)* +v_new[body_id.x* 6 + 2]+
+        D_t_T(index * 2 + 1, body_id.x* 6 + 3)* +v_new[body_id.x* 6 + 3]+
+        D_t_T(index * 2 + 1, body_id.x* 6 + 4)* +v_new[body_id.x* 6 + 4]+
+        D_t_T(index * 2 + 1, body_id.x* 6 + 5)* +v_new[body_id.x* 6 + 5]+
+
+        D_t_T(index * 2 + 1, body_id.y* 6 + 0)* +v_new[body_id.y* 6 + 0]+
+        D_t_T(index * 2 + 1, body_id.y* 6 + 1)* +v_new[body_id.y* 6 + 1]+
+        D_t_T(index * 2 + 1, body_id.y* 6 + 2)* +v_new[body_id.y* 6 + 2]+
+        D_t_T(index * 2 + 1, body_id.y* 6 + 3)* +v_new[body_id.y* 6 + 3]+
+        D_t_T(index * 2 + 1, body_id.y* 6 + 4)* +v_new[body_id.y* 6 + 4]+
+        D_t_T(index * 2 + 1, body_id.y* 6 + 5)* +v_new[body_id.y* 6 + 5];
+
+
+    data_container->host_data.s[index * 1 + 0] = sqrt(s_v* s_v + s_w* s_w) * fric;
 
     //std::cout<<s_v<<" "<<s_w<<" "<<data_container->host_data.s[_index_ + 0]<<std::endl;
-
-
-=======
-    data_container->host_data.b[index * 1 + 0] = bi;
->>>>>>> 62884b28
   }
 }
 
